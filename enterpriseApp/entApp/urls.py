--- conflicted
+++ resolved
@@ -5,9 +5,6 @@
 urlpatterns = [
     path("", views.home, name="home"),
     path("categories/", views.categories, name='Categories'),
-<<<<<<< HEAD
-    path("about-us/", views.aboutUs, name="About Us")
-=======
+    path("about-us/", views.aboutUs, name="About Us"),
     path("", views.login, name="Login")
->>>>>>> 8e79002d
 ]